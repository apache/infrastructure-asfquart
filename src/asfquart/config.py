--- conflicted
+++ resolved
@@ -11,12 +11,8 @@
 
 async def _read_config(callback, config_filename):
     """Reads a YAML configuration and passes it to the callback"""
-<<<<<<< HEAD
-    config_as_dict = yaml.safe_load(open(config_filename, encoding='utf-8'))
-=======
     with open(config_filename, encoding='utf-8') as r:
         config_as_dict = yaml.safe_load(r)
->>>>>>> 0f6fd45f
     # Some configuration routines may require os to block while the configuration is applied, so
     # we will accept both sync and async callbacks.
     # If the callback is async, await it...
