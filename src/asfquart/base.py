--- conflicted
+++ resolved
@@ -115,13 +115,8 @@
     def runx(self, /,
              host="0.0.0.0", port=None,
              debug=True, loop=None,
-<<<<<<< HEAD
-             extra_files=None,
+             extra_files=frozenset(), # OK, because immutable
              **_kw):
-=======
-             extra_files=frozenset(), # OK, because immutable
-             **kw):
->>>>>>> f0c7dc12
         """Extended version of Quart.run()
 
         LOOP is the loop this app should run within. One will be constructed,
@@ -133,9 +128,6 @@
 
         # Default PORT is None, but it must be explicitly specified.
         assert port, "The port must be specified."
-
-        if extra_files is None: # mutable default arguments are unsafe, because they are instantiated once only
-            extra_files=set()
 
         # NOTE: much of the code below is direct from quart/app.py:Quart.run()
         # This local "copy" is to deal with the custom watcher/reloader.
