--- conflicted
+++ resolved
@@ -84,12 +84,8 @@
                 sys.stderr.write(
                     f"WARNING: Secrets file {_token_filename} has file mode {oct(file_mode)}, we were expecting {oct(SECRETS_FILE_MODE)}\n"
                 )
-<<<<<<< HEAD
-            self.secret_key = open(_token_filename, encoding='utf-8').read()
-=======
             with open(_token_filename, encoding='utf-8') as r:
                 self.secret_key = r.read()
->>>>>>> 0f6fd45f
         else:  # No token file yet, try to write, warn if we cannot
             self.secret_key = secrets.token_hex()
             ### TBD: throw the PermissionError once we stabilize how to locate
@@ -101,12 +97,8 @@
                 fd = os.open(
                     path=_token_filename, flags=(os.O_WRONLY | os.O_CREAT | os.O_TRUNC), mode=SECRETS_FILE_MODE
                 )
-<<<<<<< HEAD
-                open(fd, "w", encoding='utf-8').write(self.secret_key)
-=======
                 with open(fd, "w", encoding='utf-8') as w:
                     w.write(self.secret_key)
->>>>>>> 0f6fd45f
             except PermissionError:
                 LOGGER.error("Could not open %s for writing. Session permanence cannot be guaranteed!", _token_filename)
 
