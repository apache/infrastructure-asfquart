[tool.poetry]
name = "asfquart"
version = "0.1.5"
<<<<<<< HEAD
authors = [ 
  {name = "ASF Infrastructure", email = "users@infra.apache.org"}
]
dependencies = [
    "aiohttp>=3.9.2",
    "PyYAML>=6.0.1",
    "pytest==7.2.0",
    "pytest-cov>=4.0.0",
    "pytest-asyncio>=0.20.3",
    "pytest-mock>=3.10.0",
    "quart>=0.19.4",
    "ezt",
    "asyncinotify",
    "easydict",
]
license = {file = "LICENSE"}
=======
authors = ["ASF Infrastructure <users@infra.apache.org>"]
license = "Apache-2.0"
>>>>>>> 98dae05f
readme = "README.md"
classifiers = [
    "License :: OSI Approved :: Apache Software License",
    "Programming Language :: Python :: 3"
]
description = "ASF Quart Framework"

[tool.poetry.dependencies]
python = "~3.10"
aiohttp = "^3.9.2"
PyYAML = "^6.0.1"
pytest = "7.2.0"
pytest-cov = "^4.0.0"
pytest-asyncio = "^0.20.3"
pytest-mock = "^3.10.0"
quart = "^0.19.4"
ezt = "~1.1"
asyncinotify = "^4.0.9"
asfpy = "~0.52"

[build-system]
requires = ["poetry-core"]
build-backend = "poetry.core.masonry.api"<|MERGE_RESOLUTION|>--- conflicted
+++ resolved
@@ -1,27 +1,8 @@
 [tool.poetry]
 name = "asfquart"
 version = "0.1.5"
-<<<<<<< HEAD
-authors = [ 
-  {name = "ASF Infrastructure", email = "users@infra.apache.org"}
-]
-dependencies = [
-    "aiohttp>=3.9.2",
-    "PyYAML>=6.0.1",
-    "pytest==7.2.0",
-    "pytest-cov>=4.0.0",
-    "pytest-asyncio>=0.20.3",
-    "pytest-mock>=3.10.0",
-    "quart>=0.19.4",
-    "ezt",
-    "asyncinotify",
-    "easydict",
-]
-license = {file = "LICENSE"}
-=======
 authors = ["ASF Infrastructure <users@infra.apache.org>"]
 license = "Apache-2.0"
->>>>>>> 98dae05f
 readme = "README.md"
 classifiers = [
     "License :: OSI Approved :: Apache Software License",
@@ -41,6 +22,7 @@
 ezt = "~1.1"
 asyncinotify = "^4.0.9"
 asfpy = "~0.52"
+easydict = "~1.13"
 
 [build-system]
 requires = ["poetry-core"]
