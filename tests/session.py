#!/usr/bin/env python3

import sys
sys.path.extend(('src', '../src',))  # Depending on where unit tests are run from, path may differ
import time

import pytest
import quart
import asfquart


@pytest.mark.asyncio
@pytest.mark.session
async def test_sessions():
    app = asfquart.construct("foobar")
    quart.session = {app.app_id: {"uts": time.time(), "uid": "bar"}}
    my_session = await asfquart.session.read()
    assert my_session, "Was expecting a session, but got nothing in return"
<<<<<<< HEAD
    assert my_session.uid == "bar", f"session value 'uid' should be 'bar', but was {my_session.uid}"
=======
    assert my_session.uid == "bar", f"session value 'uid' should be 'bar', but was '{my_session.uid}'"
>>>>>>> afea4a44
<|MERGE_RESOLUTION|>--- conflicted
+++ resolved
@@ -16,8 +16,4 @@
     quart.session = {app.app_id: {"uts": time.time(), "uid": "bar"}}
     my_session = await asfquart.session.read()
     assert my_session, "Was expecting a session, but got nothing in return"
-<<<<<<< HEAD
-    assert my_session.uid == "bar", f"session value 'uid' should be 'bar', but was {my_session.uid}"
-=======
-    assert my_session.uid == "bar", f"session value 'uid' should be 'bar', but was '{my_session.uid}'"
->>>>>>> afea4a44
+    assert my_session.uid == "bar", f"session value 'uid' should be 'bar', but was '{my_session.uid}'"